--- conflicted
+++ resolved
@@ -1,11 +1,6 @@
 {
-<<<<<<< HEAD
   "name": "@recurforever/json-rules-engine",
-  "version": "6.1.0",
-=======
-  "name": "json-rules-engine",
   "version": "6.1.2",
->>>>>>> beb656df
   "description": "Rules Engine expressed in simple json",
   "main": "dist/index.js",
   "types": "types/index.d.ts",
